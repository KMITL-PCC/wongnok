# --- Stage 1: Build Stage ---
FROM node:20-alpine AS builder
WORKDIR /app

COPY package*.json ./
RUN npm install

COPY . .

<<<<<<< HEAD

=======
>>>>>>> 00a15a75
# รัน prisma generate หลังจาก install เสร็จ
RUN npx prisma generate

# รัน build TypeScript
RUN npm run build

# --- Stage 2: Production Stage ---
FROM node:20-alpine
WORKDIR /app

COPY package*.json ./
# RUN npm install --omit=dev
RUN npm install

COPY --from=builder /app/dist ./dist
COPY --from=builder /app/prisma ./prisma
COPY --from=builder /app/node_modules/.prisma ./node_modules/.prisma

EXPOSE 3001
CMD ["npm", "start"]<|MERGE_RESOLUTION|>--- conflicted
+++ resolved
@@ -7,10 +7,6 @@
 
 COPY . .
 
-<<<<<<< HEAD
-
-=======
->>>>>>> 00a15a75
 # รัน prisma generate หลังจาก install เสร็จ
 RUN npx prisma generate
 
