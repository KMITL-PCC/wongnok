--- conflicted
+++ resolved
@@ -367,12 +367,8 @@
               </Link>
             </div>
           </form>
-<<<<<<< HEAD
+
           <div className="mt-6 space-y-4 text-sm text-center">
-=======
-
-          <div className="mt-6 space-y-4 text-center text-sm">
->>>>>>> dd853288
             <p className="text-gray-600">
               Didn't receive the code?{" "}
               {countdown > 0 ? (
