"use client";

import React, { useState, useEffect } from "react";

<<<<<<< HEAD
// The backend URL is correctly defined here and will be used throughout the component.
const backendURL = process.env.NEXT_PUBLIC_BACKEND_URL;
=======
// NEW: Define the backend URL. In a real Next.js app, this would come from environment variables.
const NEXT_PUBLIC_BACKEND_URL = process.env.NEXT_PUBLIC_BACKEND_URL;
>>>>>>> 882e5cb6

const ForgotPasswordForm = () => {
  const [email, setEmail] = useState("");
  const [message, setMessage] = useState("");
  const [messageType, setMessageType] = useState<"success" | "error">("error");
  const [isLoading, setIsLoading] = useState(false);

  const [formStep, setFormStep] = useState<"email" | "otp" | "resetPassword">(
    "email",
  );
  const [otp, setOtp] = useState("");
  const [countdown, setCountdown] = useState(0);

  const [password, setPassword] = useState("");
  const [confirmPassword, setConfirmPassword] = useState("");

  const [csrfToken, setCsrfToken] = useState<string | null>(null);

  // This effect will hide the message after 3 seconds
  useEffect(() => {
    if (message) {
      const timer = setTimeout(() => {
        setMessage("");
      }, 3000);
      return () => clearTimeout(timer);
    }
  }, [message]);

  // This effect fetches the CSRF token when the component mounts.
  useEffect(() => {
    const fetchCsrfToken = async () => {
      try {
<<<<<<< HEAD
        // FIXED: Using the backendURL constant
        const response = await fetch(`${backendURL}/api/csrf-token`, {
          credentials: "include",
        });
=======
        const response = await fetch(
          `${NEXT_PUBLIC_BACKEND_URL}/api/csrf-token`,
          {
            credentials: "include",
          },
        );
>>>>>>> 882e5cb6
        if (!response.ok) {
          throw new Error("Network response was not ok");
        }
        const data = await response.json();
        setCsrfToken(data.csrfToken);
        console.log("CSRF Token fetched successfully.");
      } catch (error) {
        console.error("Failed to fetch CSRF token:", error);
        setMessage("Connection error. Please try again later.");
        setMessageType("error");
      }
    };
    fetchCsrfToken();
  }, []); // The dependency array is empty, so this runs once on mount

  // This effect handles the countdown timer
  useEffect(() => {
    let timer: NodeJS.Timeout;
    if (countdown > 0) {
      timer = setTimeout(() => setCountdown(countdown - 1), 1000);
    }
    return () => clearTimeout(timer);
  }, [countdown]);

  // Handles the initial email submission with real API call
  const handleEmailSubmit = async (event: React.FormEvent<HTMLFormElement>) => {
    event.preventDefault();
    setIsLoading(true);

    if (!csrfToken) {
      setMessage("Security token is missing. Please refresh the page.");
      setMessageType("error");
      setIsLoading(false);
      return;
    }

    if (!email || !/\S+@\S+\.\S+/.test(email)) {
      setMessage("Please enter a valid email address.");
      setMessageType("error");
      setIsLoading(false);
      return;
    }

    try {
<<<<<<< HEAD
      // FIXED: Using the backendURL constant
      const response = await fetch(`${backendURL}/auth/forgot-password`, {
        method: "POST",
        credentials: "include",
        headers: {
          "Content-Type": "application/json",
          "CSRF-Token": csrfToken,
=======
      const response = await fetch(
        `${NEXT_PUBLIC_BACKEND_URL}/auth/forgotPass`,
        {
          method: "POST",
          credentials: "include",
          headers: {
            "Content-Type": "application/json",
            "CSRF-Token": csrfToken,
          },
          body: JSON.stringify({ email }),
>>>>>>> 882e5cb6
        },
        body: JSON.stringify({ email }),
      });

      const data = await response.json();
      if (!response.ok) {
        throw new Error(data.message || "Failed to send reset link.");
      }

      setFormStep("otp");
      setMessage(data.message || `A 5-digit code has been sent to ${email}.`);
      setMessageType("success");
      setCountdown(50);
    } catch (error: any) {
      setMessage(error.message || "An unexpected error occurred.");
      setMessageType("error");
    } finally {
      setIsLoading(false);
    }
  };

  // Handles the OTP submission with real API call
  const handleOtpSubmit = async (event: React.FormEvent<HTMLFormElement>) => {
    event.preventDefault();
    setIsLoading(true);

    if (otp.length !== 5 || !/^\d{5}$/.test(otp)) {
      setMessage("Please enter a valid 5-digit OTP.");
      setMessageType("error");
      setIsLoading(false);
      return;
    }
    if (!csrfToken) {
      setMessage("Security token is missing. Please refresh the page.");
      setMessageType("error");
      setIsLoading(false);
      return;
    }

    try {
<<<<<<< HEAD
      // FIXED: Using the backendURL constant
      const response = await fetch(`${backendURL}/auth/verify-otp`, {
        method: "POST",
        credentials: "include",
        headers: {
          "Content-Type": "application/json",
          "CSRF-Token": csrfToken,
=======
      const response = await fetch(
        `${NEXT_PUBLIC_BACKEND_URL}/auth/verify-otp`,
        {
          method: "POST",
          credentials: "include",
          headers: {
            "Content-Type": "application/json",
            "CSRF-Token": csrfToken,
          },
          body: JSON.stringify({ otp }),
>>>>>>> 882e5cb6
        },
        body: JSON.stringify({ email, otp }),
      });

      const data = await response.json();
      if (!response.ok) {
        throw new Error(data.message || "Invalid OTP.");
      }

      setFormStep("resetPassword");
      setMessage("OTP verified. Please set your new password.");
      setMessageType("success");
    } catch (error: any) {
      setMessage(error.message || "Invalid OTP. Please try again.");
      setMessageType("error");
    } finally {
      setIsLoading(false);
    }
  };

  // Handles the final password reset submission with real API call
  const handlePasswordSubmit = async (
    event: React.FormEvent<HTMLFormElement>,
  ) => {
    event.preventDefault();
    setIsLoading(true);

    if (!password || password !== confirmPassword || password.length < 8) {
      setMessage("Passwords do not match or are too short (min 8 characters).");
      setMessageType("error");
      setIsLoading(false);
      return;
    }
    if (!csrfToken) {
      setMessage("Security token is missing. Please refresh the page.");
      setMessageType("error");
      setIsLoading(false);
      return;
    }

    try {
<<<<<<< HEAD
      // FIXED: Using the backendURL constant
      const response = await fetch(`${backendURL}/auth/reset-password`, {
        method: "POST",
        credentials: "include",
        headers: {
          "Content-Type": "application/json",
          "CSRF-Token": csrfToken,
=======
      const response = await fetch(
        `${NEXT_PUBLIC_BACKEND_URL}/auth/reset-password`,
        {
          method: "PATCH",
          credentials: "include",
          headers: {
            "Content-Type": "application/json",
            "CSRF-Token": csrfToken,
          },
          body: JSON.stringify({ newPassword: password }),
>>>>>>> 882e5cb6
        },
        body: JSON.stringify({ email, password }),
      });

      const data = await response.json();
      if (!response.ok) {
        throw new Error(data.message || "Failed to reset password.");
      }

      setMessage(
        "Password has been reset successfully! Redirecting to login...",
      );
      setMessageType("success");

      setTimeout(() => {
        window.location.href = "/login";
      }, 2000);
    } catch (error: any) {
      setMessage(
        error.message || "Failed to reset password. Please try again.",
      );
      setMessageType("error");
    } finally {
      setIsLoading(false);
    }
  };

  // Handles the resend OTP request with real API call
  const handleResendOtp = async () => {
    if (countdown > 0) return;

    setIsLoading(true);
    setMessage("");
    if (!csrfToken) {
      setMessage("Security token is missing. Please refresh the page.");
      setMessageType("error");
      setIsLoading(false);
      return;
    }

    try {
      // FIXED: Using the backendURL constant
      const response = await fetch(`${backendURL}/auth/resend-otp`, {
        method: "POST",
        credentials: "include",
        headers: {
          "Content-Type": "application/json",
          "CSRF-Token": csrfToken,
        },
        body: JSON.stringify({ email }),
      });

      const data = await response.json();
      if (!response.ok) {
        throw new Error(data.message || "Failed to resend code.");
      }

      setMessage(data.message || "A new code has been sent.");
      setMessageType("success");
      setCountdown(50);
    } catch (error: any) {
      setMessage(error.message || "Failed to resend code.");
      setMessageType("error");
    } finally {
      setIsLoading(false);
    }
  };

  // Function to go back to the email input form
  const handleBackToEmail = () => {
    setFormStep("email");
    setMessage("");
    setOtp("");
  };

  return (
    <div className="relative flex min-h-screen flex-col items-center justify-center bg-gray-50 p-10 pb-64 font-sans">
      {/* Popup Message */}
      {message && (
        <div
          className={`absolute top-20 rounded-md px-4 py-3 text-sm font-medium ${messageType === "success" ? "bg-green-100 text-green-800" : "bg-red-100 text-red-800"}`}
        >
          {message}
        </div>
      )}

      {/* Renders the Email Form */}
      {formStep === "email" && (
        <div className="w-full max-w-md">
          <div className="mb-6 text-center">
            <h1 className="text-2xl font-bold text-gray-900">
              Forgot Password?
            </h1>
            <p className="mt-2 text-sm text-gray-600">
              Enter your email to receive a reset link.
            </p>
          </div>
          <form onSubmit={handleEmailSubmit} className="space-y-6">
            <div>
              <label htmlFor="email" className="sr-only">
                Email address
              </label>
              <input
                id="email"
                name="email"
                type="email"
                autoComplete="email"
                required
                value={email}
                onChange={(e) => setEmail(e.target.value)}
                disabled={isLoading}
                className="w-full rounded-md border border-gray-300 bg-white px-3 py-2 placeholder-gray-400 shadow-sm transition focus:border-green-500 focus:ring-1 focus:ring-green-500 focus:outline-none disabled:bg-gray-50"
                placeholder="Your Email"
              />
            </div>
            <button
              type="submit"
              disabled={isLoading || !csrfToken}
              className="w-full justify-center rounded-md border border-transparent bg-green-600 px-4 py-2 text-sm font-medium text-white shadow-sm transition hover:bg-green-700 focus:ring-2 focus:ring-green-500 focus:ring-offset-2 focus:outline-none disabled:cursor-not-allowed disabled:bg-green-400"
            >
              {isLoading ? "Sending..." : "Send Reset Link"}
            </button>
          </form>
        </div>
      )}

      {/* Renders the OTP Form */}
      {formStep === "otp" && (
        <div className="w-full max-w-md">
          <div className="mb-6 text-center">
            <h1 className="text-2xl font-bold text-gray-900">
              Enter Verification Code
            </h1>
            <p className="mt-2 text-sm text-gray-600">
              A 5-digit code was sent to{" "}
              <span className="font-medium text-gray-800">{email}</span>
            </p>
          </div>
          <form onSubmit={handleOtpSubmit} className="space-y-6">
            <div>
              <label htmlFor="otp" className="sr-only">
                OTP Code
              </label>
              <input
                id="otp"
                name="otp"
                type="text"
                inputMode="numeric"
                maxLength={5}
                required
                value={otp}
                onChange={(e) => setOtp(e.target.value.replace(/[^0-9]/g, ""))}
                disabled={isLoading}
                className="w-full rounded-md border border-gray-300 bg-white px-3 py-2 text-center text-lg tracking-[0.5em] placeholder-gray-400 shadow-sm transition focus:border-green-500 focus:ring-1 focus:ring-green-500 focus:outline-none disabled:bg-gray-50"
                placeholder="-----"
              />
            </div>
            <button
              type="submit"
              disabled={isLoading}
              className="w-full justify-center rounded-md border border-transparent bg-green-600 px-4 py-2 text-sm font-medium text-white shadow-sm transition hover:bg-green-700 focus:ring-2 focus:ring-green-500 focus:ring-offset-2 focus:outline-none disabled:cursor-not-allowed disabled:bg-green-400"
            >
              {isLoading ? "Verifying..." : "Verify Code"}
            </button>
          </form>
          <div className="mt-6 space-y-4 text-center text-sm">
            <p className="text-gray-600">
              Didn't receive the code?{" "}
              {countdown > 0 ? (
                <span className="font-medium text-gray-400">
                  You can resend in {countdown}s
                </span>
              ) : (
                <button
                  type="button"
                  onClick={handleResendOtp}
                  disabled={isLoading}
                  className="font-medium text-green-600 hover:text-green-500 focus:outline-none disabled:opacity-50"
                >
                  Resend code
                </button>
              )}
            </p>
            <button
              onClick={handleBackToEmail}
              className="font-medium text-gray-700 hover:text-gray-900"
            >
              &larr; Use a different email
            </button>
          </div>
        </div>
      )}

      {/* Renders the Reset Password Form */}
      {formStep === "resetPassword" && (
        <div className="w-full max-w-md">
          <div className="mb-6 text-center">
            <h1 className="text-2xl font-bold text-gray-900">
              Set New Password
            </h1>
            <p className="mt-2 text-sm text-gray-600">
              Please create a new password for your account.
            </p>
          </div>
          <form onSubmit={handlePasswordSubmit} className="space-y-4">
            <div>
              <label htmlFor="password" className="sr-only">
                New Password
              </label>
              <input
                id="password"
                name="password"
                type="password"
                required
                value={password}
                onChange={(e) => setPassword(e.target.value)}
                disabled={isLoading}
                className="w-full rounded-md border border-gray-300 bg-white px-3 py-2 placeholder-gray-400 shadow-sm transition focus:border-green-500 focus:ring-1 focus:ring-green-500 focus:outline-none disabled:bg-gray-50"
                placeholder="New Password"
              />
            </div>
            <div>
              <label htmlFor="confirmPassword" className="sr-only">
                Confirm New Password
              </label>
              <input
                id="confirmPassword"
                name="confirmPassword"
                type="password"
                required
                value={confirmPassword}
                onChange={(e) => setConfirmPassword(e.target.value)}
                disabled={isLoading}
                className="w-full rounded-md border border-gray-300 bg-white px-3 py-2 placeholder-gray-400 shadow-sm transition focus:border-green-500 focus:ring-1 focus:ring-green-500 focus:outline-none disabled:bg-gray-50"
                placeholder="Confirm New Password"
              />
            </div>
            <button
              type="submit"
              disabled={isLoading}
              className="w-full justify-center rounded-md border border-transparent bg-green-600 px-4 py-2 text-sm font-medium text-white shadow-sm transition hover:bg-green-700 focus:ring-2 focus:ring-green-500 focus:ring-offset-2 focus:outline-none disabled:cursor-not-allowed disabled:bg-green-400"
            >
              {isLoading ? "Saving..." : "Reset Password"}
            </button>
          </form>
        </div>
      )}
    </div>
  );
};

export default ForgotPasswordForm;<|MERGE_RESOLUTION|>--- conflicted
+++ resolved
@@ -2,13 +2,8 @@
 
 import React, { useState, useEffect } from "react";
 
-<<<<<<< HEAD
 // The backend URL is correctly defined here and will be used throughout the component.
 const backendURL = process.env.NEXT_PUBLIC_BACKEND_URL;
-=======
-// NEW: Define the backend URL. In a real Next.js app, this would come from environment variables.
-const NEXT_PUBLIC_BACKEND_URL = process.env.NEXT_PUBLIC_BACKEND_URL;
->>>>>>> 882e5cb6
 
 const ForgotPasswordForm = () => {
   const [email, setEmail] = useState("");
@@ -41,19 +36,9 @@
   useEffect(() => {
     const fetchCsrfToken = async () => {
       try {
-<<<<<<< HEAD
-        // FIXED: Using the backendURL constant
         const response = await fetch(`${backendURL}/api/csrf-token`, {
           credentials: "include",
         });
-=======
-        const response = await fetch(
-          `${NEXT_PUBLIC_BACKEND_URL}/api/csrf-token`,
-          {
-            credentials: "include",
-          },
-        );
->>>>>>> 882e5cb6
         if (!response.ok) {
           throw new Error("Network response was not ok");
         }
@@ -98,26 +83,12 @@
     }
 
     try {
-<<<<<<< HEAD
-      // FIXED: Using the backendURL constant
-      const response = await fetch(`${backendURL}/auth/forgot-password`, {
+      const response = await fetch(`${backendURL}/auth/forgotPass`, {
         method: "POST",
         credentials: "include",
         headers: {
           "Content-Type": "application/json",
           "CSRF-Token": csrfToken,
-=======
-      const response = await fetch(
-        `${NEXT_PUBLIC_BACKEND_URL}/auth/forgotPass`,
-        {
-          method: "POST",
-          credentials: "include",
-          headers: {
-            "Content-Type": "application/json",
-            "CSRF-Token": csrfToken,
-          },
-          body: JSON.stringify({ email }),
->>>>>>> 882e5cb6
         },
         body: JSON.stringify({ email }),
       });
@@ -158,26 +129,12 @@
     }
 
     try {
-<<<<<<< HEAD
-      // FIXED: Using the backendURL constant
       const response = await fetch(`${backendURL}/auth/verify-otp`, {
         method: "POST",
         credentials: "include",
         headers: {
           "Content-Type": "application/json",
           "CSRF-Token": csrfToken,
-=======
-      const response = await fetch(
-        `${NEXT_PUBLIC_BACKEND_URL}/auth/verify-otp`,
-        {
-          method: "POST",
-          credentials: "include",
-          headers: {
-            "Content-Type": "application/json",
-            "CSRF-Token": csrfToken,
-          },
-          body: JSON.stringify({ otp }),
->>>>>>> 882e5cb6
         },
         body: JSON.stringify({ email, otp }),
       });
@@ -219,28 +176,14 @@
     }
 
     try {
-<<<<<<< HEAD
-      // FIXED: Using the backendURL constant
       const response = await fetch(`${backendURL}/auth/reset-password`, {
-        method: "POST",
+        method: "PATCH",
         credentials: "include",
         headers: {
           "Content-Type": "application/json",
           "CSRF-Token": csrfToken,
-=======
-      const response = await fetch(
-        `${NEXT_PUBLIC_BACKEND_URL}/auth/reset-password`,
-        {
-          method: "PATCH",
-          credentials: "include",
-          headers: {
-            "Content-Type": "application/json",
-            "CSRF-Token": csrfToken,
-          },
-          body: JSON.stringify({ newPassword: password }),
->>>>>>> 882e5cb6
         },
-        body: JSON.stringify({ email, password }),
+        body: JSON.stringify({ email, newPassword: password }),
       });
 
       const data = await response.json();
@@ -280,7 +223,6 @@
     }
 
     try {
-      // FIXED: Using the backendURL constant
       const response = await fetch(`${backendURL}/auth/resend-otp`, {
         method: "POST",
         credentials: "include",
