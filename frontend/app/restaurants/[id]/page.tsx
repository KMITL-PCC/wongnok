import {
  Card,
  CardContent,
  CardFooter,
  CardHeader,
  CardTitle,
} from "@/components/ui/card";
import { Separator } from "@/components/ui/separator";
import { BadgeCheck } from "lucide-react";

import Image from "next/image";
import RestaurantImagesCarousel from "@/components/restaurant-detail/RestaurantImagesCarousel";
import { RestaurantInfoProps } from "@/types";
import GoBackButton from "@/components/GoBackButton";

const restaurantInwza: RestaurantInfoProps = {
  name: "Dib lamun cafe",
  description: "คาเฟ่อร่อยโดนใจ กลางคืนมีเครื่องดื่ม บรรยากาศดี",
  address: "เลขที่ 13 ตำบล ชุมโค อำเภอปะทิว ชุมพร 86160",
  latitude: "10.7253421",
  longitude: "99.3797746",
  status: "Closed",
  minPrice: "30",
  maxPrice: "500",
  image: [
    "https://lh3.googleusercontent.com/p/AF1QipPu7yh6jBKNfQ9LVXYXb3X02OaHsFy2JQN2Yj6F=w289-h312-n-k-no",
    "https://lh3.googleusercontent.com/gps-cs-s/AC9h4npE-KnWUc0FD-2QPTCnEoZueH1W3idMtsRNGGkTxpwoAP7FEqA_kxudVoKUB-tS36s73kZqTQ-usVSG9gv9Y7qQDxVyxHvPKr5pJSgVLPPtu7WFQ0-lEXaQrGrwodTAKhwhIIE=s1360-w1360-h1020",
    "https://lh3.googleusercontent.com/gps-cs-s/AC9h4npSDuEDS1Bl652bgOJzvJdRxs0odYI14yj4CN-FjqQszFqE8gsP1JI5BzzNhrUMdlEGGC7OeWDoi84PegblecaT8yGKi--LrM87k9TSBXrY_XlAbCEemyWPcFWVK7DXhDtAo168Ag=s1360-w1360-h1020",
    "https://lh3.googleusercontent.com/gps-cs-s/AC9h4nqZy7KRc5AIxfrQx3-Dikws7aDBGfiQB_1B8dbBNzwi5C-UiJyGALE8t349DUUzEs4RTnjC-eHbSr6jLoSabb6Pt5yOjFtNGEpmM6EhpLBORWO-eAlPjj3C6XE2wCemaY8zkKFN=s1360-w1360-h1020",
  ],
  openingHour: {
    day: "อาทิตย์ - เสาร์",
    time: "09:00 - 21:00",
  },
  contact: {
    contactType: "phone",
    contactDetail: "012-345-6789",
  },
  services: ["delivery"],
};

const getRestaurantById = async (id: string) => {
  try {
    const res = await fetch(
      `${process.env.NEXT_PUBLIC_BACKEND_URL}/restaurant/get/${id}`,
      {
        credentials: "include",
      },
    );
    if (!res.ok) {
      throw new Error("Failed to fetch restaurant" + res.status);
    }
    return res.json();
  } catch (error) {
    throw new Error("Failed to fetch restaurant" + error);
  }
};

const RestaurantDetailPage = async ({
  params,
}: {
  params: Promise<{ id: string }>;
}) => {
  const { id } = await params;

  const { restaurantInfo } = await getRestaurantById(id);
  // const restaurant = restaurantInfo;

  // console.log(restaurant);

  return (
    <div className="relative flex flex-col gap-4 pt-8">
      {/* <div className="grid grid-cols-2 gap-2 px-4">
        <div className="relative border border-border h-80 rounded-xl md:h-96">
          <Image
            src={restaurant.image[0]}
            alt={restaurant.name}
            fill
            objectFit="cover"
            className="rounded-xl"
          />
        </div>
        <div className="relative border border-border h-80 rounded-xl md:h-96">
          <Image
            src={restaurant.image[1]}
            alt={restaurant.name}
            fill
            objectFit="cover"
            className="rounded-xl"
          />
        </div>
      </div> */}

      <GoBackButton className="absolute left-0 z-50 top-1" />

      <RestaurantImagesCarousel restaurantInfo={restaurantInfo} />

      <div className="grid grid-cols-2 grid-rows-2 gap-2 px-4 md:px-8">
        <Card className="col-span-2 md:col-span-1">
          <CardHeader>
            <CardTitle>{restaurantInfo.name}</CardTitle>
          </CardHeader>
          <CardContent>{restaurantInfo.description}</CardContent>
          <CardFooter>{restaurantInfo.status}</CardFooter>
        </Card>

        <Card className="col-span-2 md:col-span-1 md:row-span-2">
          <CardContent className="flex flex-col gap-2">
            <div className="flex flex-col gap-2">
              <h1>เวลาเปิด</h1>
              <p>{restaurantInfo.openingHour.day}</p>
              <p>{restaurantInfo.openingHour.time}</p>
            </div>
            <div>
              <h1>ช่วงราคา</h1>
              <p>
                {restaurantInfo.minPrice} - {restaurantInfo.maxPrice} บาท
              </p>
            </div>
            {restaurantInfo.services.map((service: string) => (
              <div className="flex items-center gap-2" key={service}>
                <BadgeCheck />
                {service}
              </div>
            ))}
          </CardContent>
        </Card>

        {restaurantInfo.address && (
<<<<<<< HEAD
          <Card className="flex items-center justify-center col-span-2 md:col-span-1">
            <CardContent className="flex flex-row items-center gap-4 lg:gap-10 xl:gap-20">
=======
          <Card className="col-span-2 flex items-center justify-center md:col-span-1">
            <CardContent className="flex flex-col items-center gap-4 md:flex-row">
>>>>>>> 33141ddf
              <a
                href={`https://www.google.com/maps?q=${restaurantInfo.latitude},${restaurantInfo.longitude}`}
                target="_blank"
              >
<<<<<<< HEAD
                <div className="relative mx-auto h-30 w-30 rounded-xl xl:h-40 xl:w-40">
=======
                <div className="border-border relative mx-auto h-30 w-30 rounded-xl border">
>>>>>>> 33141ddf
                  <Image
                    src="/map-pic.jpg"
                    alt="map"
                    fill
                    className="rounded-xl object-cover"
                  />
                </div>
              </a>
              <div className="flex w-full flex-col gap-2">
                <p>{restaurantInfo.address}</p>
                <Separator />
                <p>{restaurantInfo.contact.contactDetail}</p>
              </div>
            </CardContent>
          </Card>
        )}
      </div>
    </div>
  );
};
export default RestaurantDetailPage;<|MERGE_RESOLUTION|>--- conflicted
+++ resolved
@@ -91,7 +91,7 @@
         </div>
       </div> */}
 
-      <GoBackButton className="absolute left-0 z-50 top-1" />
+      <GoBackButton className="absolute top-1 left-0 z-50" />
 
       <RestaurantImagesCarousel restaurantInfo={restaurantInfo} />
 
@@ -127,22 +127,13 @@
         </Card>
 
         {restaurantInfo.address && (
-<<<<<<< HEAD
-          <Card className="flex items-center justify-center col-span-2 md:col-span-1">
+          <Card className="col-span-2 flex items-center justify-center md:col-span-1">
             <CardContent className="flex flex-row items-center gap-4 lg:gap-10 xl:gap-20">
-=======
-          <Card className="col-span-2 flex items-center justify-center md:col-span-1">
-            <CardContent className="flex flex-col items-center gap-4 md:flex-row">
->>>>>>> 33141ddf
               <a
                 href={`https://www.google.com/maps?q=${restaurantInfo.latitude},${restaurantInfo.longitude}`}
                 target="_blank"
               >
-<<<<<<< HEAD
                 <div className="relative mx-auto h-30 w-30 rounded-xl xl:h-40 xl:w-40">
-=======
-                <div className="border-border relative mx-auto h-30 w-30 rounded-xl border">
->>>>>>> 33141ddf
                   <Image
                     src="/map-pic.jpg"
                     alt="map"
