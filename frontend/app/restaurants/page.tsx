--- conflicted
+++ resolved
@@ -1,4 +1,3 @@
-<<<<<<< HEAD
 import FilterRestaurant from "@/components/restaurants/FilterRestaurant";
 import RecommendFilterButton from "@/components/restaurants/RecommendFilterButton";
 import SecondaryRestaurantCard from "@/components/restaurants/SecondaryRestaurantCard";
@@ -6,10 +5,7 @@
 import { Card, CardContent, CardHeader, CardTitle } from "@/components/ui/card";
 import { Separator } from "@/components/ui/separator";
 
-const RestaurantsPage = () => {
-=======
 const RestaurantsPage = async () => {
->>>>>>> 05dbb62e
   return (
     <div className="flex flex-col gap-4 p-4 md:p md:flex-row">
       {/* Filter */}
