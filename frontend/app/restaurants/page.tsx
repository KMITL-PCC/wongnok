import FilterRestaurant from "@/components/restaurants/FilterRestaurant";
import PrimaryRestaurantCard, {
  RestaurantProps,
} from "@/components/restaurants/PrimaryRestaurantCard.tsx";
import RecommendFilterButton from "@/components/restaurants/RecommendFilterButton";
import SecondaryRestaurantCard from "@/components/restaurants/SecondaryRestaurantCard";
import Link from "next/link";
import restaurantData from "@/mockdata/restaurant.json";

import { Card, CardContent, CardHeader, CardTitle } from "@/components/ui/card";
import { Separator } from "@/components/ui/separator";

const getRestaurants = async (
  search: string,
  categories: string,
  ratings: string,
  prices: string,
) => {
  try {
    const res = await fetch(
<<<<<<< HEAD
      `${process.env.NEXT_PUBLIC_BACKEND_URL}/restaurant/get?search=${search || ""}&category=${categories || ""}&rating=${ratings || ""}&price=${prices || ""}`,
=======
      `${process.env.NEXT_PUBLIC_BACKEND_URL}/restaurant/get?category=${categories || ""}&rating=${ratings || ""}&priceRate=${prices || ""}`,
>>>>>>> 1c5aa17c
    );
    if (!res.ok) {
      return { restaurant: [] };
    }
    const data = await res.json();
    return data;
  } catch (error) {
    console.error("Error fetching restaurants:", error);
    return { restaurant: [] };
  }
};

const RestaurantsPage = async ({
  searchParams,
}: {
  searchParams: Promise<{ [key: string]: string | string[] | undefined }>;
}) => {
  const searchParamsData = await searchParams;
  const { categories, ratings, prices, search } = searchParamsData as {
    categories: string;
    ratings: string;
    prices: string;
    search: string;
  };
  const { restaurant } = await getRestaurants(
    search,
    categories,
    ratings,
    prices,
  );

  // console.log(restaurant);

  // const restaurantSlice = restaurant

  // console.log(restaurantSlice);

  return (
    <div className="flex flex-col gap-4 p-4 md:flex-row md:p-8">
      {/* Filter */}
      <div>
        <FilterRestaurant />
      </div>

      <div className="flex flex-1 flex-col gap-4">
        {/* Recommended Restaurants */}
        <div>
          <Card>
            <CardHeader>
              <CardTitle className="flex gap-2">
                <RecommendFilterButton filter="popular" />
                <RecommendFilterButton filter="new" />
              </CardTitle>
            </CardHeader>
            <Separator />
            <CardContent className="grid grid-cols-3 gap-4">
              {/* <Link href="/restaurants/1">
                <SecondaryRestaurantCard />
              </Link>
              <Link href="/restaurants/2">
                <SecondaryRestaurantCard />
              </Link>
              <Link href="/restaurants/3">
                <SecondaryRestaurantCard className="hidden md:flex" />
              </Link>
              <Link href="/restaurants/4">
                <SecondaryRestaurantCard className="hidden lg:flex" />
              </Link> */}
              {restaurantData.slice(0, 3).map((restaurant) => (
                <Link
                  href={`/restaurants/${restaurant.id}`}
                  key={restaurant.id}
                >
                  <SecondaryRestaurantCard restaurant={restaurant} />
                </Link>
              ))}
            </CardContent>
          </Card>
        </div>

        {/* Map */}
        {/* <div>
          <Card>
            <CardHeader>
              <CardTitle>Map</CardTitle>
            </CardHeader>
            <Separator />
            <CardContent>
              <p>Card Content</p>
            </CardContent>
          </Card>
        </div> */}

        {/* Restaurants List*/}
        <div>
          <Card>
            <CardHeader>
              <CardTitle>Restaurants</CardTitle>
            </CardHeader>
            <Separator />
            <CardContent className="grid gap-4">
              {/* <PrimaryRestaurantCard restaurant={restaurantData[0]} />
              <PrimaryRestaurantCard restaurant={restaurantData[1]} />
              <PrimaryRestaurantCard restaurant={restaurantData[2]} /> */}
              {restaurant.map((restaurant: RestaurantProps) => (
                <Link
                  href={`/restaurants/${restaurant.id}`}
                  key={restaurant.id}
                >
                  <PrimaryRestaurantCard restaurant={restaurant} />
                </Link>
              ))}
            </CardContent>
          </Card>
        </div>
      </div>
    </div>
  );
};
export default RestaurantsPage;<|MERGE_RESOLUTION|>--- conflicted
+++ resolved
@@ -18,11 +18,7 @@
 ) => {
   try {
     const res = await fetch(
-<<<<<<< HEAD
       `${process.env.NEXT_PUBLIC_BACKEND_URL}/restaurant/get?search=${search || ""}&category=${categories || ""}&rating=${ratings || ""}&price=${prices || ""}`,
-=======
-      `${process.env.NEXT_PUBLIC_BACKEND_URL}/restaurant/get?category=${categories || ""}&rating=${ratings || ""}&priceRate=${prices || ""}`,
->>>>>>> 1c5aa17c
     );
     if (!res.ok) {
       return { restaurant: [] };
@@ -67,7 +63,7 @@
         <FilterRestaurant />
       </div>
 
-      <div className="flex flex-1 flex-col gap-4">
+      <div className="flex flex-col flex-1 gap-4">
         {/* Recommended Restaurants */}
         <div>
           <Card>
